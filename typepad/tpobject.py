# Copyright (c) 2009-2010 Six Apart Ltd.
# All rights reserved.
#
# Redistribution and use in source and binary forms, with or without
# modification, are permitted provided that the following conditions are met:
#
# * Redistributions of source code must retain the above copyright notice,
#   this list of conditions and the following disclaimer.
#
# * Redistributions in binary form must reproduce the above copyright notice,
#   this list of conditions and the following disclaimer in the documentation
#   and/or other materials provided with the distribution.
#
# * Neither the name of Six Apart Ltd. nor the names of its contributors may
#   be used to endorse or promote products derived from this software without
#   specific prior written permission.
#
# THIS SOFTWARE IS PROVIDED BY THE COPYRIGHT HOLDERS AND CONTRIBUTORS "AS IS"
# AND ANY EXPRESS OR IMPLIED WARRANTIES, INCLUDING, BUT NOT LIMITED TO, THE
# IMPLIED WARRANTIES OF MERCHANTABILITY AND FITNESS FOR A PARTICULAR PURPOSE
# ARE DISCLAIMED. IN NO EVENT SHALL THE COPYRIGHT HOLDER OR CONTRIBUTORS BE
# LIABLE FOR ANY DIRECT, INDIRECT, INCIDENTAL, SPECIAL, EXEMPLARY, OR
# CONSEQUENTIAL DAMAGES (INCLUDING, BUT NOT LIMITED TO, PROCUREMENT OF
# SUBSTITUTE GOODS OR SERVICES; LOSS OF USE, DATA, OR PROFITS; OR BUSINESS
# INTERRUPTION) HOWEVER CAUSED AND ON ANY THEORY OF LIABILITY, WHETHER IN
# CONTRACT, STRICT LIABILITY, OR TORT (INCLUDING NEGLIGENCE OR OTHERWISE)
# ARISING IN ANY WAY OUT OF THE USE OF THIS SOFTWARE, EVEN IF ADVISED OF THE
# POSSIBILITY OF SUCH DAMAGE.

"""

The `typepad.tpobject` module houses the `TypePadObject` class and related
classes, providing a `RemoteObject` based implementation of the generic
TypePad API.

The module contains:

* the `TypePadObject` class, a `RemoteObject` subclass that enforces batch
  requesting and ``objectTypes`` behavior

* the `Link` class, implementing the TypePad API's common link object

* the `ListObject` class and `ListOf` metaclass, providing an interface for
  working with the TypePad API's list endpoints

"""

from urlparse import urljoin, urlparse, urlunparse
from copy import copy
import cgi
import inspect
from itertools import chain
import logging
import sys
import urllib

from batchhttp.client import BatchError
import remoteobjects
from remoteobjects.dataobject import find_by_name
from remoteobjects.promise import PromiseError
import remoteobjects.listobject
import httplib2

import typepad
from typepad import fields


log = logging.getLogger(__name__)

classes_by_object_type = {}


class TypePadObjectMetaclass(remoteobjects.RemoteObject.__metaclass__):

    """A metaclass for creating new `TypePadObject` classes.

    In addition to the normal behavior of `RemoteObject` class creation,
    classes created by `TypePadObjectMetaclass` are classified by their
    ``object_type`` members, so their instances can be reclassified based on
    ``object_types`` data in API responses.

    """

    def __new__(cls, name, bases, attrs):
        newcls = super(TypePadObjectMetaclass, cls).__new__(cls, name, bases, attrs)
        try:
            api_type = attrs['object_type']
        except KeyError:
            pass
        else:
            classes_by_object_type[api_type] = newcls.__name__
        return newcls


class TypePadObject(remoteobjects.RemoteObject):

    """A `RemoteObject` representing an object in the TypePad API.

    All HTTP requests made for a `TypePadObject` are made through the
    `typepad.client` user agent instance. Unlike other `PromiseObject`
    instances, `TypePadObject` instances cannot be independently delivered;
    they must be delivered by an outside object (namely `typepad.client`).

    """

    __metaclass__ = TypePadObjectMetaclass

    object_type = None
    batch_requests = True

    object_types = fields.List(fields.Field(), api_name='objectTypes')
    """A list of URIs that identify the type of TypePad content object this
    is."""

    @classmethod
    def get(cls, url, *args, **kwargs):
        """Promises a new `TypePadObject` instance for the named resource.

        If parameter `url` is not an absolute URL, the resulting instance will
        reference the given URL relative to the TypePad API's base address.

        If batch requests are enabled, the request that delivers the resulting
        `TypePadObject` instance will be added to the `typepad.client`
        `BatchClient` instance's batch request. If `typepad.client` has no
        active batch request, a `PromiseError` will be raised. The `batch`
        parameter can be used to force a non-batch request if batch
        requests are enabled.

        """
        if not urlparse(url)[1]:  # network location
            url = urljoin(typepad.client.endpoint, url)

        kwargs['http'] = typepad.client

        ret = super(TypePadObject, cls).get(url, *args, **kwargs)
        ret.batch_requests = kwargs.get('batch', cls.batch_requests)
        if ret.batch_requests:
            cb = kwargs.get('callback', ret.update_from_response)
            try:
                typepad.client.batch(ret.get_request(), cb)
            except BatchError, ex:
                # Remember our caller in case we need to complain about
                # delivery later.
                ret._origin = inspect.stack()[1][1:4]
        return ret

    def post(self, obj, http=None):
        """Adds another `TypePadObject` to this remote resource through an HTTP
        ``POST`` request, as in `HttpObject.post()`.

        Regardless of the `http` parameter, the request is performed with the
        `typepad.client` user agent.

        """
        http = typepad.client
        return super(TypePadObject, self).post(obj, http=http)

    def put(self, http=None):
        """Saves a previously requested `TypePadObject` back to its remote
        resource through an HTTP ``PUT`` request, as in `HttpObject.put()`.

        Regardless of the `http` parameter, the request is performed with the
        `typepad.client` user agent.

        """
        http = typepad.client
        return super(TypePadObject, self).put(http=http)

    def delete(self, http=None):
        """Deletes the remote resource represented by this `TypePadObject`
        instance through an HTTP ``DELETE`` request.

        Regardless of the `http` parameter, the request is performed with the
        `typepad.client` user agent.

        """
        http = typepad.client
        return super(TypePadObject, self).delete(http=http)

    def head(self, http=None):
        http = typepad.client

        ret = super(TypePadObject, self).head(http=http)
        try:
            typepad.client.batch(ret.get_request(), ret.update_from_response)
        except BatchError, ex:
            # Remember our caller in case we need to complain about
            # delivery later.
            ret._origin = inspect.stack()[1][1:4]
        return ret

    def options(self, http=None):
        http = typepad.client

        ret = super(TypePadObject, self).options(http=http)
        try:
            typepad.client.batch(ret.get_request(), ret.update_from_response)
        except BatchError, ex:
            # Remember our caller in case we need to complain about
            # delivery later.
            ret._origin = inspect.stack()[1][1:4]
        return ret

    def reclass_for_data(self, data):
        """Modifies this `TypePadObject` instance to be an instance of the
        specific `TypePadObject` subclass specified in `data`.

        If the data specify a different `TypePadObject` subclass than the one
        of which `self` is an instance, `self` will be modified to be an
        instance of the described class. That is, if:

        * the `data` parameter is a dictionary containing an ``objectTypes``
          item,
        * that ``objectTypes`` item is a list of object type identifiers, and
        * the object type identifiers describe a different `TypePadObject`
          subclass besides the one `self` belongs to,

        `self` will be turned into an instance of the class specified in the
        `data` parameter's ``objectTypes`` list.

        This method returns ``True`` if the instance was changed to be a
        different class, or ``False`` if it was not modified.

        """
        # What should I be?
        objtypes = ()
        try:
            objtypes = data['objectTypes']
        except (TypeError, KeyError):
            pass

        for objtype in objtypes:
            try:
                objclsname = classes_by_object_type[objtype]
                objcls = find_by_name(objclsname)  # KeyError
            except KeyError:
                continue

            # Is that a change?
            if objcls is not self.__class__:
                self.__class__ = objcls

                # Have update_from_dict() start over.
                return True

        # We're already that class, so go ahead.
        return False

    def make_self_link(self):
        """Builds the API URL for this `TypePadObject` instance from its data.

        This method returns either the fully absolute URL at which this
        `TypePadObject` instance can be found in the API, or ``None`` if the
        `TypePadObject` instance has no API URL. (A `TypePadObject` instance
        may have no URL if it has not been saved to the API, or if it is an
        instance of a `TypePadObject` subclass that is only ever used as a
        field in another class and so cannot be requested by itself.)

        This implementation returns ``None``. As different API objects use
        different URL schemes, all `TypePadObject` subclasses that can have
        self links must implement this method themselves.

        """
        return

    def update_from_dict(self, data):
        """Updates this object with the given data, transforming it into an
        instance of a different `TypePadObject` subclass if necessary.

        This implementation fills this `TypePadObject` instance with the data
        in parameter `data`, as in `RemoteObject.update_from_dict()`.

        If the data specify a different `TypePadObject` subclass than the one
        of which `self` is an instance, `self` will be modified to be an
        instance of the described class. That is, if:

        * this is the first time `update_from_dict()` is called on the instance,
        * the `data` parameter is a dictionary containing an ``objectTypes``
          item,
        * that ``objectTypes`` item is a list of object type identifiers, and
        * the object type identifiers describe a different `TypePadObject`
          subclass besides the one `self` belongs to,

        `self` will be turned into an instance of the class specified in the
        `data` parameter's ``objectTypes`` list.

        Override the `reclass_for_data()` method to change when an instance is
        modified to be of a different subclass.

        """
        if self.reclass_for_data(data):
            # Redispatch from the beginning.
            return self.update_from_dict(data)

        super(TypePadObject, self).update_from_dict(data)

        if self._location is None:
            try:
                # attempt to assign the _location of this object
                # to the 'self' link relation's href
                self._location = self.make_self_link()
            except (TypeError, KeyError, AttributeError), exc:
                if log.isEnabledFor(logging.DEBUG):
                    log.exception(exc)

    def to_dict(self):
        """Encodes the `TypePadObject` instance to a dictionary."""
        ret = super(TypePadObject, self).to_dict()
        if 'objectTypes' not in ret and self.object_type is not None:
            ret['objectTypes'] = (self.object_type,)
        return ret

    def deliver(self):
        """Prevents self-delivery of this instance if batch requests are
        enabled for `TypePadObject` instances.

        If batch requests are not enabled, delivers the object as by
        `PromiseObject.deliver()`.

        """
        if self.batch_requests:
            if hasattr(self, '_origin'):
                origin = self._origin
                raise PromiseError("Cannot deliver %s %s created by %s at "
                    "%s line %d except by batch request"
                    % (type(self).__name__, self._location, origin[2],
                       origin[0], origin[1]))
            else:
                raise PromiseError("Cannot deliver %s %s except by batch request"
                    % (type(self).__name__, self._location))
        return super(TypePadObject, self).deliver()


<<<<<<< HEAD
class ImageUrl(object):

    def __init__(self, url_template):
        self.url_template = url_template

    def __getattr__(self, spec):
        return self.url_template.replace('{spec}', spec)

    __getitem__ = __getattr__


class Link(TypePadObject):

    """A `TypePadObject` representing a link from to another resource.

    The target of a `Link` object may be something other than an API resource,
    such as a `User` instance's avatar image.

    """

    rel             = fields.Field()
    """A keyword representing the relationship type of the link.

    See the Link Relationship Keywords section of the API documentation for
    possible values and their meanings.

    """
    href            = fields.Field()
    """The absolute URL of the target resource."""
    url             = fields.Field()
    """The absolute URL of the target resource."""
    url_template    = fields.Field(api_name='urlTemplate')
    type            = fields.Field()
    """The MIME media type of the target resource."""
    width           = fields.Field()
    """Where the link is to a visual media item (a photo, for example), the
    width of the item in pixels."""
    height          = fields.Field()
    """Where the link is to a visual media item (a photo, for example), the
    height of the item in pixels."""
    total           = fields.Field()
    """Where the link is to a list resource, the total number of items in that list."""
    allowed_methods = fields.List(fields.Field(), api_name='allowedMethods')
    """If present, a list of HTTP methods that the TypePad user who requested
    the containing resource is allowed to perform on the target resource.

    An empty list indicates no methods are allowed. If no list is present, use
    an ``OPTIONS`` or ``GET`` request to determine the available methods.

    """
    html            = fields.Field()
    duration        = fields.Field()
    by_user         = fields.Field(api_name="byUser")

    def __repr__(self):
        """Returns a developer-readable representation of this object."""
        return "<Link %s>" % self.__dict__.get('href', hex(id(self)))

    def url_with_spec(self):
        return ImageUrl(self.url_template)


class LinkSet(set, TypePadObject):

    """A `TypePadObject` representing a set of `Link` objects.

    `LinkSet` provides convenience methods for slicing the set of `Link`
    objects by their content. For example, the `Link` with `rel="avatar"` can
    be selected with `linkset['rel__avatar']`.

    """

    def update_from_dict(self, data):
        """Fills this `LinkSet` with `Link` instances representing the given
        data."""
        self.update([Link.from_dict(x) for x in data])

    def to_dict(self):
        """Returns a list of dictionary-ized representations of the `Link`
        instances contained in this `LinkSet`."""
        return sorted([x.to_dict() for x in self])

    def __contains__(self, key):
        """Returns a boolean result for whether the `LinkSet` contains
        a `Link` matching the key, as compared to the 'rel' member of
        each `Link`.

        """

        for x in self:
            if x.rel == key:
                return True

        return False

    def __getitem__(self, key):
        """Returns the `Link` or `LinkSet` described by the given key.

        Parameter `key` should be a string containing the axis and value by
        which to slice the `LinkSet` instance, separated by two underscores.
        For example, to select the contained `Link` with a `rel` value of
        `avatar`, the key should be `rel__avatar`.

        If the axis is `rel`, a new `LinkSet` instance containing all the
        `Link` instances with the requested value for `rel` are returned.

        If the axis is `width`, the `Link` instance best matching that width
        as discovered by the `link_by_width()` method is returned.

        No other axes are supported.

        If in either case no `Link` instances match the requested criterion, a
        `KeyError` is raised.

        """
        if isinstance(key, slice):
            raise KeyError('LinkSets cannot be sliced')

        if key.startswith('rel__'):
            # Gimme all matching links.
            key = key[5:]
            return self.__class__([x for x in self if x.rel == key])
        elif key.startswith('width__'):
            width = int(key[7:])
            return self.link_by_width(width)
        elif key.startswith('size__'):
            size = int(key[7:])
            return self.link_by_size(size)
        elif key.startswith('maxwidth__'):
            width = int(key[10:])
            links_by_width = dict([(x.width, x) for x in self if x.width <= width])
            if links_by_width:
                return links_by_width.get(max(links_by_width.keys()))
            return None

        # Gimme the first matching link.
        for x in self:
            if x.rel == key:
                return x

        raise KeyError('No such link %r in this set' % key)

    def link_by_width(self, width=0):
        """Returns the `Link` instance from this `LinkSet` that best matches
        the requested display width.

        If optional parameter `width` is specified, the `Link` instance
        representing the smallest image wider or matching the `width`
        specified is returned. If there is no such image, or if `width` is
        not specified, the `Link` for the widest image is returned.

        If there are no images in this `LinkSet`, returns `None`.

        """

        if width == 0:
            # Select the widest link
            better = lambda x: best is None or best.width < x.width
        else:
            # Select the image with the specified width or just greater
            better = lambda x: width <= x.width and (best is None or x.width < best.width)

        best = None
        for x in self:
            if better(x):
                best = x

        if best is None and width != 0:
            # Try again, this time just return the widest image available
            return self.link_by_width()

        return best

    def link_by_size(self, size=0):
        """Returns the `Link` instance from this `LinkSet` that best matches
        the requested display size.

        If optional parameter `size` is specified, the `Link` instance
        representing the smallest image bigger or matching the `size`
        specified is returned. If there is no such image, or if `size` is
        not specified, the `Link` for the biggest image is returned.

        If there are no images in this `LinkSet`, returns `None`.

        """

        # highest resolution image that still fits in bounding box
        fits = None
        # smallest resolution image that is bigger than bounding box
        oversize = None
        # highest resolution image
        original = None

        for image in self:
            # logic for assigning 'oversize'
            if image.width > size or image.height > size:
                if oversize is None or (oversize.width > image.width or oversize.height > image.height):
                    oversize = image
            else:
                # logic for assigning 'fits'
                if fits is None or (fits.width < image.width or fits.height < image.height):
                    fits = image
            if original is None or (original.width < image.width or original.height < image.height):
                original = image

        if size == 0:
            return original
        else:
            return fits or oversize or original


=======
>>>>>>> d967905a
class ListOf(remoteobjects.listobject.PageOf, TypePadObjectMetaclass):

    _modulename = 'typepad.tpobject._lists'


class ListObject(TypePadObject, remoteobjects.PageObject):

    """A `TypePadObject` representing a list of other `TypePadObject`
    instances.

    Endpoints in the TypePad API can be either objects themselves or sets of
    objects, which are represented in the client library as `ListObject`
    instances. As the API lists are homogeneous, all `ListObject` instances
    you'll use in practice are configured for particular `TypePadObject`
    classes (their "entry classes"). A `ListObject` instance will hold only
    instances of its configured class.

    The primary way to reference a `ListObject` class is to call its
    metaclass, `ListOf`, with a reference to or name of that class.

    >>> ListOfEntry = ListOf(Entry)

    For an `Entry` list you then fetch with the `ListOfEntry` class's `get()`
    method, all the entities in the list resource's `entries` member will be
    decoded into `Entry` instances.

    """

    __metaclass__ = ListOf

    total_results = fields.Field(api_name='totalResults')
    """The total number of items in the overall list resource (of which this
    `ListObject` instance may be only a segment)."""
    start_index   = fields.Field(api_name='startIndex')
    """The index in the overall list resource of the first item in this
    `ListObject` instance.

    The first item in the list has index 1.

    """
    entries       = fields.List(fields.Field())
    """A list of items in this list resource."""

    filterorder = ['following', 'follower', 'blocked', 'friend',
        'nonreciprocal', 'published', 'unpublished', 'spam', 'admin',
        'member', 'recent', 'by-group', 'by-user', 'photo', 'post', 'video', 'audio',
        'comment', 'link']

    def count(self):
        """Returns the number of items in the overall list resource, of which
        this `ListObject` instance may be only a segment."""
        return int(self.total_results)

    def filter(self, **kwargs):
        """Returns a new `ListObject` instance representing the same endpoint
        as this `ListObject` instance with the additional filtering applied.

        This method filters the `ListObject` as does `RemoteObject.filter()`,
        but specially treats filters defined in the TypePad API. These special
        filters are not added in as query parameters but as path components.

        """
        # Split the list's URL into URL parts, filters, and queryargs.
        parts = list(urlparse(self._location))
        queryargs = cgi.parse_qs(parts[4], keep_blank_values=True)
        queryargs = dict([(k, v[0]) for k, v in queryargs.iteritems()])

        oldpath = parts[2]
        if not oldpath.endswith('.json'):
            raise AssertionError('oldpath %r does not end in %r' % (oldpath, '.json'))
        path = oldpath[:-5].split('/')

        filters = dict()
        newpath = list()
        pathparts = iter(path)
        for x in pathparts:
            if x.startswith('@'):
                x = x[1:]
                if x in ('by-group', 'by-user'):
                    filters[x] = pathparts.next()
                else:
                    filters[x] = True
            else:
                newpath.append(x)

        # Add kwargs into the filters and queryargs as appropriate.
        for k, v in kwargs.iteritems():
            # ignore this kwarg
            if k in ('callback', 'batch'):
                continue

            # handle case where value is a TypePadObject. If it is, check for
            # 'url_id' and if present, use that. If not, raise an exception
            if isinstance(v, typepad.api.TypePadObject):
                if hasattr(v, 'url_id'):
                    v = v.url_id
                else:
                    raise ValueError("""invalid object filter value for parameter %s; """
                        """object must have a url_id property to filter by object""" % k)
            # Convert by_group to by-group.
            k = k.replace('_', '-')
            # Convert by_group=7 to by_group='7'.
            v = str(v)

            if k in self.filterorder:
                filters[k] = v
            else:
                queryargs[k] = v

        # Put the filters back on the URL path in API order.
        keys = filters.keys()
        keys.sort(key=self.filterorder.index)
        for k in keys:
            if filters[k]:
                newpath.append('@' + k)
                if k in ('by-group', 'by-user'):
                    newpath.append(filters[k])

        # Coalesce the URL back into a string and make a new List from it.
        parts[2] = '/'.join(newpath) + '.json'
        parts[4] = urllib.urlencode(queryargs)
        newurl = urlunparse(parts)

        getargs = {}
        if 'callback' in kwargs:
            getargs['callback'] = kwargs['callback']
        if 'batch' in kwargs:
            getargs['batch'] = kwargs['batch']
        return self.get(newurl, **getargs)

    def __getitem__(self, key):
        """Returns the specified members of the `ListObject` instance's
        `entries` list or, if the `ListObject` has not yet been delivered,
        filters the `ListObject` according to the given slice."""
        if self._delivered or not isinstance(key, slice):
            return self.entries[key]
        args = dict()
        if key.start is not None:
            args['start_index'] = key.start
            if key.stop is not None:
                args['max_results'] = key.stop - key.start
        elif key.stop is not None:
            args['max_results'] = key.stop
        return self.filter(**args)

    def __repr__(self):
        return '<%s.%s %r>' % (type(self).__module__, type(self).__name__,
            getattr(self, '_location', None))<|MERGE_RESOLUTION|>--- conflicted
+++ resolved
@@ -331,220 +331,6 @@
         return super(TypePadObject, self).deliver()
 
 
-<<<<<<< HEAD
-class ImageUrl(object):
-
-    def __init__(self, url_template):
-        self.url_template = url_template
-
-    def __getattr__(self, spec):
-        return self.url_template.replace('{spec}', spec)
-
-    __getitem__ = __getattr__
-
-
-class Link(TypePadObject):
-
-    """A `TypePadObject` representing a link from to another resource.
-
-    The target of a `Link` object may be something other than an API resource,
-    such as a `User` instance's avatar image.
-
-    """
-
-    rel             = fields.Field()
-    """A keyword representing the relationship type of the link.
-
-    See the Link Relationship Keywords section of the API documentation for
-    possible values and their meanings.
-
-    """
-    href            = fields.Field()
-    """The absolute URL of the target resource."""
-    url             = fields.Field()
-    """The absolute URL of the target resource."""
-    url_template    = fields.Field(api_name='urlTemplate')
-    type            = fields.Field()
-    """The MIME media type of the target resource."""
-    width           = fields.Field()
-    """Where the link is to a visual media item (a photo, for example), the
-    width of the item in pixels."""
-    height          = fields.Field()
-    """Where the link is to a visual media item (a photo, for example), the
-    height of the item in pixels."""
-    total           = fields.Field()
-    """Where the link is to a list resource, the total number of items in that list."""
-    allowed_methods = fields.List(fields.Field(), api_name='allowedMethods')
-    """If present, a list of HTTP methods that the TypePad user who requested
-    the containing resource is allowed to perform on the target resource.
-
-    An empty list indicates no methods are allowed. If no list is present, use
-    an ``OPTIONS`` or ``GET`` request to determine the available methods.
-
-    """
-    html            = fields.Field()
-    duration        = fields.Field()
-    by_user         = fields.Field(api_name="byUser")
-
-    def __repr__(self):
-        """Returns a developer-readable representation of this object."""
-        return "<Link %s>" % self.__dict__.get('href', hex(id(self)))
-
-    def url_with_spec(self):
-        return ImageUrl(self.url_template)
-
-
-class LinkSet(set, TypePadObject):
-
-    """A `TypePadObject` representing a set of `Link` objects.
-
-    `LinkSet` provides convenience methods for slicing the set of `Link`
-    objects by their content. For example, the `Link` with `rel="avatar"` can
-    be selected with `linkset['rel__avatar']`.
-
-    """
-
-    def update_from_dict(self, data):
-        """Fills this `LinkSet` with `Link` instances representing the given
-        data."""
-        self.update([Link.from_dict(x) for x in data])
-
-    def to_dict(self):
-        """Returns a list of dictionary-ized representations of the `Link`
-        instances contained in this `LinkSet`."""
-        return sorted([x.to_dict() for x in self])
-
-    def __contains__(self, key):
-        """Returns a boolean result for whether the `LinkSet` contains
-        a `Link` matching the key, as compared to the 'rel' member of
-        each `Link`.
-
-        """
-
-        for x in self:
-            if x.rel == key:
-                return True
-
-        return False
-
-    def __getitem__(self, key):
-        """Returns the `Link` or `LinkSet` described by the given key.
-
-        Parameter `key` should be a string containing the axis and value by
-        which to slice the `LinkSet` instance, separated by two underscores.
-        For example, to select the contained `Link` with a `rel` value of
-        `avatar`, the key should be `rel__avatar`.
-
-        If the axis is `rel`, a new `LinkSet` instance containing all the
-        `Link` instances with the requested value for `rel` are returned.
-
-        If the axis is `width`, the `Link` instance best matching that width
-        as discovered by the `link_by_width()` method is returned.
-
-        No other axes are supported.
-
-        If in either case no `Link` instances match the requested criterion, a
-        `KeyError` is raised.
-
-        """
-        if isinstance(key, slice):
-            raise KeyError('LinkSets cannot be sliced')
-
-        if key.startswith('rel__'):
-            # Gimme all matching links.
-            key = key[5:]
-            return self.__class__([x for x in self if x.rel == key])
-        elif key.startswith('width__'):
-            width = int(key[7:])
-            return self.link_by_width(width)
-        elif key.startswith('size__'):
-            size = int(key[7:])
-            return self.link_by_size(size)
-        elif key.startswith('maxwidth__'):
-            width = int(key[10:])
-            links_by_width = dict([(x.width, x) for x in self if x.width <= width])
-            if links_by_width:
-                return links_by_width.get(max(links_by_width.keys()))
-            return None
-
-        # Gimme the first matching link.
-        for x in self:
-            if x.rel == key:
-                return x
-
-        raise KeyError('No such link %r in this set' % key)
-
-    def link_by_width(self, width=0):
-        """Returns the `Link` instance from this `LinkSet` that best matches
-        the requested display width.
-
-        If optional parameter `width` is specified, the `Link` instance
-        representing the smallest image wider or matching the `width`
-        specified is returned. If there is no such image, or if `width` is
-        not specified, the `Link` for the widest image is returned.
-
-        If there are no images in this `LinkSet`, returns `None`.
-
-        """
-
-        if width == 0:
-            # Select the widest link
-            better = lambda x: best is None or best.width < x.width
-        else:
-            # Select the image with the specified width or just greater
-            better = lambda x: width <= x.width and (best is None or x.width < best.width)
-
-        best = None
-        for x in self:
-            if better(x):
-                best = x
-
-        if best is None and width != 0:
-            # Try again, this time just return the widest image available
-            return self.link_by_width()
-
-        return best
-
-    def link_by_size(self, size=0):
-        """Returns the `Link` instance from this `LinkSet` that best matches
-        the requested display size.
-
-        If optional parameter `size` is specified, the `Link` instance
-        representing the smallest image bigger or matching the `size`
-        specified is returned. If there is no such image, or if `size` is
-        not specified, the `Link` for the biggest image is returned.
-
-        If there are no images in this `LinkSet`, returns `None`.
-
-        """
-
-        # highest resolution image that still fits in bounding box
-        fits = None
-        # smallest resolution image that is bigger than bounding box
-        oversize = None
-        # highest resolution image
-        original = None
-
-        for image in self:
-            # logic for assigning 'oversize'
-            if image.width > size or image.height > size:
-                if oversize is None or (oversize.width > image.width or oversize.height > image.height):
-                    oversize = image
-            else:
-                # logic for assigning 'fits'
-                if fits is None or (fits.width < image.width or fits.height < image.height):
-                    fits = image
-            if original is None or (original.width < image.width or original.height < image.height):
-                original = image
-
-        if size == 0:
-            return original
-        else:
-            return fits or oversize or original
-
-
-=======
->>>>>>> d967905a
 class ListOf(remoteobjects.listobject.PageOf, TypePadObjectMetaclass):
 
     _modulename = 'typepad.tpobject._lists'
