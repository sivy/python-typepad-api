--- conflicted
+++ resolved
@@ -2081,20 +2081,6 @@
         self.assert_(m,
             "%s does not match '^tag:api\.typepad\.com,2009:[A-Za-z]+$'" \
             % event.verbs[0])
-<<<<<<< HEAD
-        verb = m.groups()[0]
-        self.assert_(verb in ('AddedFavorite', 'NewAsset',
-            'JoinedGroup', 'AddedNeighbor'),
-            "Event type %s is not recognized" % verb)
-        self.assert_(event.actor)
-        self.assertValidUser(event.actor)
-        # FIXME: https://intranet.sixapart.com/bugs/default.asp?87911
-        # self.assert_(event.object)
-        # self.assertValidAsset(event.object)
-        if event.object is not None:
-            if verb == 'NewAsset':
-                self.assertValidAsset(event.object)
-=======
         event_type = m.group(1)
         self.assert_(event.actor)
         self.assertValidUser(event.actor)
@@ -2107,7 +2093,6 @@
             self.assertValidUser(event.object)
         else:
             self.fail("Event type %s is not recognized" % event_type)
->>>>>>> 13d8166b
 
     def assertValidGroup(self, group):
         """Checks given asset for properties that should be present on all assets.
